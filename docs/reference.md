--- conflicted
+++ resolved
@@ -90,18 +90,7 @@
 | `species`  | :material-check: The name of the species that will be used in the annotation table | `human`, `mouse`        |
 | `gene`     | :material-check: The full gene name                                                | `IGHV3-23*01`           |
 
-<<<<<<< HEAD
-| Field         | Description                                                                        | Example            |
-| ------------- | ---------------------------------------------------------------------------------- | ------------------ |
-| `database`    | :material-check:     The database that the gene comes from                         | `IMGT` or `custom` |
-| `species`     | :material-check: The name of the species that will be used in the annotation table | `human`, `mouse`   |
-| `sub-species` | :material-check:     A gene from another species that maybe knocked-in the species | `human`            |
-| `gene`        | :material-check:     The full gene name                                            | `IGHV3-23*01`      |
-
-!!! Info "Why are is there a sub-species?"
-=======
 !!! Info "Why do we allow multiple species?"
->>>>>>> 57ae256b
 
     Most of the time the name and species will be the same thing. i.e.
 
