#Renumbering Antibody Sequences

One of the hardest parts of working with antibody sequences is that have different definitions of numbering. There is also different definitions of where the framework and CDR regions are depending on the scheme. SADIE provides a simple interface to renumber antibody sequences to a common numbering scheme. We borrow heavily from the Antigen receptor Numbering and Receptor Classification ([ANARCI](https://opig.stats.ox.ac.uk/webapps/sabdab-sabpred/sabpred/anarci/))

---

## Single Sequence Annotation

```Python
{!docs_src/renumbering/simple_usage.py!}

```

|     | Id       | sequence                                                                                                                                          | domain_no | hmm_species | chain_type |     e-value |  score | seqstart_index | seqend_index | identity_species | v_gene       | v_identity | j_gene    | j_identity | Chain | Numbering                                                                                                                                                                                                                                                                                                                                                                                                                                                                                                                                                                                                                             | Insertion                                                                                                                                                                                                                                                                                                                                                                                                                                                                                                                                                                                                                             | Numbered_Sequence                                                                                                                                                                                                                                                                                                                                                                                                                                                                                                                                                                                                                                                                                                                                     | scheme  | region_definition | allowed_species | allowed_chains | fwr1_aa_gaps              | fwr1_aa_no_gaps           | cdr1_aa_gaps | cdr1_aa_no_gaps | fwr2_aa_gaps      | fwr2_aa_no_gaps   | cdr2_aa_gaps | cdr2_aa_no_gaps | fwr3_aa_gaps                           | fwr3_aa_no_gaps                        | cdr3_aa_gaps                            | cdr3_aa_no_gaps                         | fwr4_aa_gaps | fwr4_aa_no_gaps | leader | follow |
| --: | :------- | :------------------------------------------------------------------------------------------------------------------------------------------------ | --------: | :---------- | :--------- | ----------: | -----: | -------------: | -----------: | :--------------- | :----------- | ---------: | :-------- | ---------: | :---- | :------------------------------------------------------------------------------------------------------------------------------------------------------------------------------------------------------------------------------------------------------------------------------------------------------------------------------------------------------------------------------------------------------------------------------------------------------------------------------------------------------------------------------------------------------------------------------------------------------------------------------------ | :------------------------------------------------------------------------------------------------------------------------------------------------------------------------------------------------------------------------------------------------------------------------------------------------------------------------------------------------------------------------------------------------------------------------------------------------------------------------------------------------------------------------------------------------------------------------------------------------------------------------------------ | :---------------------------------------------------------------------------------------------------------------------------------------------------------------------------------------------------------------------------------------------------------------------------------------------------------------------------------------------------------------------------------------------------------------------------------------------------------------------------------------------------------------------------------------------------------------------------------------------------------------------------------------------------------------------------------------------------------------------------------------------------- | :------ | :---------------- | :-------------- | :------------- | :------------------------ | :------------------------ | :----------- | :-------------- | :---------------- | :---------------- | :----------- | :-------------- | :------------------------------------- | :------------------------------------- | :-------------------------------------- | :-------------------------------------- | :----------- | :-------------- | :----- | :----- |
|   0 | VRC26.27 | QKQLVESGGGVVQPGRSLTLSCAASQFPFSHYGMHWVRQAPGKGLEWVASITNDGTKKYHGESVWDRFRISRDNSKNTLFLQMNSLRAEDTALYFCVRDQREDECEEWWSDYYDFGKELPCRKFRGLGLAGIFDIWGHGTMVIVS |         0 | human       | H          | 1.65353e-43 | 134.25 |              0 |          144 | human            | IGHV3-30\*03 |        0.8 | IGHJ3\*02 |       0.64 | H     | [1, 2, 3, 4, 5, 6, 7, 8, 9, 10, 11, 12, 13, 14, 15, 16, 17, 18, 19, 20, 21, 22, 23, 24, 25, 26, 27, 28, 29, 30, 31, 32, 33, 34, 35, 36, 37, 38, 39, 40, 41, 42, 43, 44, 45, 46, 47, 48, 49, 50, 51, 52, 52, 53, 54, 55, 56, 57, 58, 59, 60, 61, 62, 63, 64, 65, 66, 67, 68, 69, 70, 71, 72, 73, 74, 75, 76, 77, 78, 79, 80, 81, 82, 82, 82, 82, 83, 84, 85, 86, 87, 88, 89, 90, 91, 92, 93, 94, 95, 96, 97, 98, 99, 100, 100, 100, 100, 100, 100, 100, 100, 100, 100, 100, 100, 100, 100, 100, 100, 100, 100, 100, 100, 100, 100, 100, 100, 100, 100, 100, 100, 100, 100, 101, 102, 103, 104, 105, 106, 107, 108, 109, 110, 111, 112] | ['', '', '', '', '', '', '', '', '', '', '', '', '', '', '', '', '', '', '', '', '', '', '', '', '', '', '', '', '', '', '', '', '', '', '', '', '', '', '', '', '', '', '', '', '', '', '', '', '', '', '', '', 'A', '', '', '', '', '', '', '', '', '', '', '', '', '', '', '', '', '', '', '', '', '', '', '', '', '', '', '', '', '', '', 'A', 'B', 'C', '', '', '', '', '', '', '', '', '', '', '', '', '', '', '', '', '', '', 'A', 'B', 'C', 'D', 'E', 'F', 'G', 'H', 'I', 'J', 'K', 'L', 'M', 'N', 'O', 'P', 'Q', 'R', 'S', 'T', 'U', 'V', 'W', 'X', 'Y', 'Z', 'a', 'b', 'c', '', '', '', '', '', '', '', '', '', '', '', ''] | ['Q', 'K', 'Q', 'L', 'V', 'E', 'S', 'G', 'G', 'G', 'V', 'V', 'Q', 'P', 'G', 'R', 'S', 'L', 'T', 'L', 'S', 'C', 'A', 'A', 'S', 'Q', 'F', 'P', 'F', 'S', 'H', 'Y', 'G', 'M', 'H', 'W', 'V', 'R', 'Q', 'A', 'P', 'G', 'K', 'G', 'L', 'E', 'W', 'V', 'A', 'S', 'I', 'T', 'N', 'D', 'G', 'T', 'K', 'K', 'Y', 'H', 'G', 'E', 'S', 'V', 'W', 'D', 'R', 'F', 'R', 'I', 'S', 'R', 'D', 'N', 'S', 'K', 'N', 'T', 'L', 'F', 'L', 'Q', 'M', 'N', 'S', 'L', 'R', 'A', 'E', 'D', 'T', 'A', 'L', 'Y', 'F', 'C', 'V', 'R', 'D', 'Q', 'R', 'E', 'D', 'E', 'C', 'E', 'E', 'W', 'W', 'S', 'D', 'Y', 'Y', 'D', 'F', 'G', 'K', 'E', 'L', 'P', 'C', 'R', 'K', 'F', 'R', 'G', 'L', 'G', 'L', 'A', 'G', 'I', 'F', 'D', 'I', 'W', 'G', 'H', 'G', 'T', 'M', 'V', 'I', 'V', 'S'] | chothia | imgt              | human           | H,K,L          | QKQLVESGGGVVQPGRSLTLSCAAS | QKQLVESGGGVVQPGRSLTLSCAAS | QFPFSHYG     | QFPFSHYG        | MHWVRQAPGKGLEWVAS | MHWVRQAPGKGLEWVAS | ITNDGTKK     | ITNDGTKK        | YHGESVWDRFRISRDNSKNTLFLQMNSLRAEDTALYFC | YHGESVWDRFRISRDNSKNTLFLQMNSLRAEDTALYFC | VRDQREDECEEWWSDYYDFGKELPCRKFRGLGLAGIFDI | VRDQREDECEEWWSDYYDFGKELPCRKFRGLGLAGIFDI | WGHGTMVIVS   | WGHGTMVIVS      |        |        |

The output will contain `<sadie.renumbering.result.NumberingResults'>` object. This object contains the following fields:

| Field             | Description                                      |
| :---------------- | :----------------------------------------------- |
| Id                | The sequence ID                                  |
| sequence          | sequence                                         |
| domain_no         | not used                                         |
| hmm_species       | the top species found in the HMM                 |
| chain_type        | the chain type, e.g 'H' or 'L'                   |
| e-value           | The e-value of the alignment                     |
| score             | The score for the alignment                      |
| seqstart_index    | where in the sequence does the alignment start   |
| seqend_index      | where in the sequence does the alignment end     |
| identity_species  | what species does the sequence aligns to best    |
| v_gene            | The top V gene                                   |
| v_identity        | V gene identity                                  |
| j_gene            | The top J gene in alignment                      |
| j_identity        | J gene identity                                  |
| Chain             | not used                                         |
| Numbering         | The numbering of the sequence stored as an array |
| Insertion         | The insertions if any stored as an array         |
| Numbered_Sequence | The matched sequence stored as an array          |
| scheme            | scheme, e.g. "kabat"                             |
| region_definition | CDR/FW definition                                |
| allowed_species   | allowed_species                                  |
| allowed_chains    | allowed_chains                                   |
| fwr1_aa_gaps      | fwr1_aa_gaps                                     |
| fwr1_aa_no_gaps   | fwr1_aa_no_gaps                                  |
| cdr1_aa_gaps      | cdr1_aa_gaps                                     |
| cdr1_aa_no_gaps   | cdr1_aa_no_gaps                                  |
| fwr2_aa_gaps      | fwr2_aa_gaps                                     |
| fwr2_aa_no_gaps   | fwr2_aa_no_gaps                                  |
| cdr2_aa_gaps      | cdr2_aa_gaps                                     |
| cdr2_aa_no_gaps   | cdr2_aa_no_gaps                                  |
| fwr3_aa_gaps      | fwr3_aa_gaps                                     |
| fwr3_aa_no_gaps   | fwr3_aa_no_gaps                                  |
| cdr3_aa_gaps      | cdr3_aa_gaps                                     |
| cdr3_aa_no_gaps   | cdr3_aa_no_gaps                                  |
| fwr4_aa_gaps      | fwr4_aa_gaps                                     |
| fwr4_aa_no_gaps   | fwr4_aa_no_gaps                                  |
| leader            | what sequences come before the alignment         |
| follow            | what sequences come after the alignment          |

The `NumberingResults` is a pandas dataframe instance so it can be used like one. It also contains an alignment table that looks like the following.

```Python
{!docs_src/renumbering/alignment_table.py!}
```

<<<<<<< HEAD
!!! warning multiprocessing

    Multiprocessing must be wrapped in a function at the current time if you set run_multi=True. It will also work inside a Jupyter notebook cell.

=======
>>>>>>> 4638b98b
which stores a handy alignment table of the sequence.

|     | Id       | chain_type | scheme  | 1   | 2   | 3   | 4   | 5   | 6   | 7   | 8   | 9   | 10  | 11  | 12  | 13  | 14  | 15  | 16  | 17  | 18  | 19  | 20  | 21  | 22  | 23  | 24  | 25  | 26  | 27  | 28  | 29  | 30  | 31  | 32  | 33  | 34  | 35  | 36  | 37  | 38  | 39  | 40  | 41  | 42  | 43  | 44  | 45  | 46  | 47  | 48  | 49  | 50  | 51  | 52  | 52A | 53  | 54  | 55  | 56  | 57  | 58  | 59  | 60  | 61  | 62  | 63  | 64  | 65  | 66  | 67  | 68  | 69  | 70  | 71  | 72  | 73  | 74  | 75  | 76  | 77  | 78  | 79  | 80  | 81  | 82  | 82A | 82B | 82C | 83  | 84  | 85  | 86  | 87  | 88  | 89  | 90  | 91  | 92  | 93  | 94  | 95  | 96  | 97  | 98  | 99  | 100 | 100A | 100B | 100C | 100D | 100E | 100F | 100G | 100H | 100I | 100J | 100K | 100L | 100M | 100N | 100O | 100P | 100Q | 100R | 100S | 100T | 100U | 100V | 100W | 100X | 100Y | 100Z | 100a | 100b | 100c | 101 | 102 | 103 | 104 | 105 | 106 | 107 | 108 | 109 | 110 | 111 | 112 |
| --: | :------- | :--------- | :------ | :-- | :-- | :-- | :-- | :-- | :-- | :-- | :-- | :-- | :-- | :-- | :-- | :-- | :-- | :-- | :-- | :-- | :-- | :-- | :-- | :-- | :-- | :-- | :-- | :-- | :-- | :-- | :-- | :-- | :-- | :-- | :-- | :-- | :-- | :-- | :-- | :-- | :-- | :-- | :-- | :-- | :-- | :-- | :-- | :-- | :-- | :-- | :-- | :-- | :-- | :-- | :-- | :-- | :-- | :-- | :-- | :-- | :-- | :-- | :-- | :-- | :-- | :-- | :-- | :-- | :-- | :-- | :-- | :-- | :-- | :-- | :-- | :-- | :-- | :-- | :-- | :-- | :-- | :-- | :-- | :-- | :-- | :-- | :-- | :-- | :-- | :-- | :-- | :-- | :-- | :-- | :-- | :-- | :-- | :-- | :-- | :-- | :-- | :-- | :-- | :-- | :-- | :-- | :-- | :--- | :--- | :--- | :--- | :--- | :--- | :--- | :--- | :--- | :--- | :--- | :--- | :--- | :--- | :--- | :--- | :--- | :--- | :--- | :--- | :--- | :--- | :--- | :--- | :--- | :--- | :--- | :--- | :--- | :-- | :-- | :-- | :-- | :-- | :-- | :-- | :-- | :-- | :-- | :-- | :-- |
|   0 | VRC26.27 | H          | chothia | Q   | K   | Q   | L   | V   | E   | S   | G   | G   | G   | V   | V   | Q   | P   | G   | R   | S   | L   | T   | L   | S   | C   | A   | A   | S   | Q   | F   | P   | F   | S   | H   | Y   | G   | M   | H   | W   | V   | R   | Q   | A   | P   | G   | K   | G   | L   | E   | W   | V   | A   | S   | I   | T   | N   | D   | G   | T   | K   | K   | Y   | H   | G   | E   | S   | V   | W   | D   | R   | F   | R   | I   | S   | R   | D   | N   | S   | K   | N   | T   | L   | F   | L   | Q   | M   | N   | S   | L   | R   | A   | E   | D   | T   | A   | L   | Y   | F   | C   | V   | R   | D   | Q   | R   | E   | D   | E   | C    | E    | E    | W    | W    | S    | D    | Y    | Y    | D    | F    | G    | K    | E    | L    | P    | C    | R    | K    | F    | R    | G    | L    | G    | L    | A    | G    | I    | F    | D   | I   | W   | G   | H   | G   | T   | M   | V   | I   | V   | S   |
<<<<<<< HEAD

# Multiple Sequence Numbering

You can also renumber a fasta file.

=== ":material-console-line: Command Line Usage"

    <div class="termy">

    ```console
    $ sadie renumbering -q catnap_aa_heavy_sample.fasta
    ```
    </div>

    The output will be `catnap_aa_heavy_sample_numbering_segment.csv` which will be the table from the Numbering Results and `catnap_aa_heavy_sample_numbering_alignment.csv` which will be the alignment table.

=== " :material-api: Python"

    ```Python
    {!>docs_src/renumbering/multi_use.py!}
    ```

# Schemes

These are the current numbering schemes we have implemented.

| Scheme  | Description                                                                                              |
| :------ | :------------------------------------------------------------------------------------------------------- |
| chothia | [Chothia numbering scheme](https://www.chemogenomix.com/chothia-antibody-numbering)                      |
| kabat   | [Kabat numbering scheme](https://www.chemogenomix.com/kabat-antibody-numbering)                          |
| imgt    | [IMGT numbering scheme](https://www.imgt.org/IMGTScientificChart/Nomenclature/IMGT-FRCDRdefinition.html) |

# Region definitions

Given a numbering scheme we can define CDRS and frameworks with the following definitions.

['imgt', 'kabat', 'chothia', 'abm', 'contact', 'scdr']

| Region Definition | Description |
| :---------------- | :---------- |
| imgt              | IMGT        |
| kabat             | Kabat       |
| chothia           | Chothia     |
| abm               | ABM         |
| contact           | Contact     |
| scdr              | SCDR        |

The following is a description of each definition taken from [the Martin group](http://www.bioinf.org.uk/abs/info.html)

- The Kabat definition is based on sequence variability and is the most commonly used
- The Chothia definition is based on the location of the structural loop regions - see more detail at the bottom of this section
- The AbM definition is a compromise between the two used by Oxford Molecular's AbM antibody modelling software
- The contact definition has been recently introduced by us and is based on an analysis of the available complex crystal structures. This definition is likely to be the most useful for people wishing to perform mutagenesis to modify the affinity of an antibody since these are residues which take part in interactions with antigen. Lists of CDR residues making contact in each antibody with summary data for each CDR
- SCDR is the longest CDR definition for each region. It's used in industry

For a great review of the numbering schemes and region definitions, see this [paper](https://www.frontiersin.org/articles/10.3389/fimmu.2018.02278/full)
=======
>>>>>>> 4638b98b
<|MERGE_RESOLUTION|>--- conflicted
+++ resolved
@@ -64,19 +64,15 @@
 {!docs_src/renumbering/alignment_table.py!}
 ```
 
-<<<<<<< HEAD
 !!! warning multiprocessing
 
     Multiprocessing must be wrapped in a function at the current time if you set run_multi=True. It will also work inside a Jupyter notebook cell.
 
-=======
->>>>>>> 4638b98b
 which stores a handy alignment table of the sequence.
 
 |     | Id       | chain_type | scheme  | 1   | 2   | 3   | 4   | 5   | 6   | 7   | 8   | 9   | 10  | 11  | 12  | 13  | 14  | 15  | 16  | 17  | 18  | 19  | 20  | 21  | 22  | 23  | 24  | 25  | 26  | 27  | 28  | 29  | 30  | 31  | 32  | 33  | 34  | 35  | 36  | 37  | 38  | 39  | 40  | 41  | 42  | 43  | 44  | 45  | 46  | 47  | 48  | 49  | 50  | 51  | 52  | 52A | 53  | 54  | 55  | 56  | 57  | 58  | 59  | 60  | 61  | 62  | 63  | 64  | 65  | 66  | 67  | 68  | 69  | 70  | 71  | 72  | 73  | 74  | 75  | 76  | 77  | 78  | 79  | 80  | 81  | 82  | 82A | 82B | 82C | 83  | 84  | 85  | 86  | 87  | 88  | 89  | 90  | 91  | 92  | 93  | 94  | 95  | 96  | 97  | 98  | 99  | 100 | 100A | 100B | 100C | 100D | 100E | 100F | 100G | 100H | 100I | 100J | 100K | 100L | 100M | 100N | 100O | 100P | 100Q | 100R | 100S | 100T | 100U | 100V | 100W | 100X | 100Y | 100Z | 100a | 100b | 100c | 101 | 102 | 103 | 104 | 105 | 106 | 107 | 108 | 109 | 110 | 111 | 112 |
 | --: | :------- | :--------- | :------ | :-- | :-- | :-- | :-- | :-- | :-- | :-- | :-- | :-- | :-- | :-- | :-- | :-- | :-- | :-- | :-- | :-- | :-- | :-- | :-- | :-- | :-- | :-- | :-- | :-- | :-- | :-- | :-- | :-- | :-- | :-- | :-- | :-- | :-- | :-- | :-- | :-- | :-- | :-- | :-- | :-- | :-- | :-- | :-- | :-- | :-- | :-- | :-- | :-- | :-- | :-- | :-- | :-- | :-- | :-- | :-- | :-- | :-- | :-- | :-- | :-- | :-- | :-- | :-- | :-- | :-- | :-- | :-- | :-- | :-- | :-- | :-- | :-- | :-- | :-- | :-- | :-- | :-- | :-- | :-- | :-- | :-- | :-- | :-- | :-- | :-- | :-- | :-- | :-- | :-- | :-- | :-- | :-- | :-- | :-- | :-- | :-- | :-- | :-- | :-- | :-- | :-- | :-- | :-- | :--- | :--- | :--- | :--- | :--- | :--- | :--- | :--- | :--- | :--- | :--- | :--- | :--- | :--- | :--- | :--- | :--- | :--- | :--- | :--- | :--- | :--- | :--- | :--- | :--- | :--- | :--- | :--- | :--- | :-- | :-- | :-- | :-- | :-- | :-- | :-- | :-- | :-- | :-- | :-- | :-- |
 |   0 | VRC26.27 | H          | chothia | Q   | K   | Q   | L   | V   | E   | S   | G   | G   | G   | V   | V   | Q   | P   | G   | R   | S   | L   | T   | L   | S   | C   | A   | A   | S   | Q   | F   | P   | F   | S   | H   | Y   | G   | M   | H   | W   | V   | R   | Q   | A   | P   | G   | K   | G   | L   | E   | W   | V   | A   | S   | I   | T   | N   | D   | G   | T   | K   | K   | Y   | H   | G   | E   | S   | V   | W   | D   | R   | F   | R   | I   | S   | R   | D   | N   | S   | K   | N   | T   | L   | F   | L   | Q   | M   | N   | S   | L   | R   | A   | E   | D   | T   | A   | L   | Y   | F   | C   | V   | R   | D   | Q   | R   | E   | D   | E   | C    | E    | E    | W    | W    | S    | D    | Y    | Y    | D    | F    | G    | K    | E    | L    | P    | C    | R    | K    | F    | R    | G    | L    | G    | L    | A    | G    | I    | F    | D   | I   | W   | G   | H   | G   | T   | M   | V   | I   | V   | S   |
-<<<<<<< HEAD
 
 # Multiple Sequence Numbering
 
@@ -133,5 +129,3 @@
 - SCDR is the longest CDR definition for each region. It's used in industry
 
 For a great review of the numbering schemes and region definitions, see this [paper](https://www.frontiersin.org/articles/10.3389/fimmu.2018.02278/full)
-=======
->>>>>>> 4638b98b
