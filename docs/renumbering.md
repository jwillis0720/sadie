--- conflicted
+++ resolved
@@ -74,11 +74,8 @@
 | --: | :------- | :--------- | :------ | :-- | :-- | :-- | :-- | :-- | :-- | :-- | :-- | :-- | :-- | :-- | :-- | :-- | :-- | :-- | :-- | :-- | :-- | :-- | :-- | :-- | :-- | :-- | :-- | :-- | :-- | :-- | :-- | :-- | :-- | :-- | :-- | :-- | :-- | :-- | :-- | :-- | :-- | :-- | :-- | :-- | :-- | :-- | :-- | :-- | :-- | :-- | :-- | :-- | :-- | :-- | :-- | :-- | :-- | :-- | :-- | :-- | :-- | :-- | :-- | :-- | :-- | :-- | :-- | :-- | :-- | :-- | :-- | :-- | :-- | :-- | :-- | :-- | :-- | :-- | :-- | :-- | :-- | :-- | :-- | :-- | :-- | :-- | :-- | :-- | :-- | :-- | :-- | :-- | :-- | :-- | :-- | :-- | :-- | :-- | :-- | :-- | :-- | :-- | :-- | :-- | :-- | :-- | :-- | :--- | :--- | :--- | :--- | :--- | :--- | :--- | :--- | :--- | :--- | :--- | :--- | :--- | :--- | :--- | :--- | :--- | :--- | :--- | :--- | :--- | :--- | :--- | :--- | :--- | :--- | :--- | :--- | :--- | :-- | :-- | :-- | :-- | :-- | :-- | :-- | :-- | :-- | :-- | :-- | :-- |
 |   0 | VRC26.27 | H          | chothia | Q   | K   | Q   | L   | V   | E   | S   | G   | G   | G   | V   | V   | Q   | P   | G   | R   | S   | L   | T   | L   | S   | C   | A   | A   | S   | Q   | F   | P   | F   | S   | H   | Y   | G   | M   | H   | W   | V   | R   | Q   | A   | P   | G   | K   | G   | L   | E   | W   | V   | A   | S   | I   | T   | N   | D   | G   | T   | K   | K   | Y   | H   | G   | E   | S   | V   | W   | D   | R   | F   | R   | I   | S   | R   | D   | N   | S   | K   | N   | T   | L   | F   | L   | Q   | M   | N   | S   | L   | R   | A   | E   | D   | T   | A   | L   | Y   | F   | C   | V   | R   | D   | Q   | R   | E   | D   | E   | C    | E    | E    | W    | W    | S    | D    | Y    | Y    | D    | F    | G    | K    | E    | L    | P    | C    | R    | K    | F    | R    | G    | L    | G    | L    | A    | G    | I    | F    | D   | I   | W   | G   | H   | G   | T   | M   | V   | I   | V   | S   |
 
-<<<<<<< HEAD
 ## Multiple Sequence Numbering
-=======
-# Multiple Sequence Numbering
->>>>>>> 09c5bd07
+
 
 You can also renumber a fasta file.
 
@@ -99,11 +96,7 @@
     {!>docs_src/renumbering/multi_use.py!}
     ```
 
-<<<<<<< HEAD
 ## Schemes
-=======
-# Schemes
->>>>>>> 09c5bd07
 
 These are the current numbering schemes we have implemented.
 
@@ -113,11 +106,8 @@
 | kabat   | [Kabat numbering scheme](https://www.chemogenomix.com/kabat-antibody-numbering)                          |
 | imgt    | [IMGT numbering scheme](https://www.imgt.org/IMGTScientificChart/Nomenclature/IMGT-FRCDRdefinition.html) |
 
-<<<<<<< HEAD
 ## Region definitions
-=======
-# Region definitions
->>>>>>> 09c5bd07
+
 
 Given a numbering scheme we can define CDRS and frameworks with the following definitions.
 
