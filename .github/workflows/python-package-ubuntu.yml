# This workflow will install Python dependencies, run tests and lint with a variety of Python versions
# For more information see: https://help.github.com/actions/language-and-framework-guides/using-python-with-github-actions

name: Python Package Ubuntu
on:
  push:
    branches: [ gh-actions ]
  pull_request:
    branches: [ gh-actions ]

jobs:
  build-test:
    runs-on: ubuntu-latest
    strategy:
      matrix:
<<<<<<< HEAD
        python-version: [3.6,3.7,3.8]
=======
        python-version: [3.8]
>>>>>>> 0abb49e2
    steps: 
      - name: Set up Python ${{ matrix.python-version }}
        uses: actions/setup-python@v2
        with:
            python-version: ${{ matrix.python-version }}
      - name: Checkout Code
        uses: actions/checkout@v2
      - name: Install w/dependencies
        run: |
          sudo apt-get install libuv1-dev  -y
          curl -sS -o igblast.tar.gz  ftp://ftp.ncbi.nih.gov/blast/executables/igblast/release/1.16.0/ncbi-igblast-1.16.0-x64-linux.tar.gz
          tar -xvf igblast.tar.gz
          sudo cp ncbi-igblast*/bin/igblast* /usr/local/bin
          python -m pip install --upgrade pip
          pip install pytest
          pip install .
          igblastn -help
      - name: Test Airr
        run: |
<<<<<<< HEAD
         pytest tests/airr
=======
         pytest
>>>>>>> 0abb49e2
<|MERGE_RESOLUTION|>--- conflicted
+++ resolved
@@ -13,11 +13,7 @@
     runs-on: ubuntu-latest
     strategy:
       matrix:
-<<<<<<< HEAD
         python-version: [3.6,3.7,3.8]
-=======
-        python-version: [3.8]
->>>>>>> 0abb49e2
     steps: 
       - name: Set up Python ${{ matrix.python-version }}
         uses: actions/setup-python@v2
@@ -37,8 +33,4 @@
           igblastn -help
       - name: Test Airr
         run: |
-<<<<<<< HEAD
-         pytest tests/airr
-=======
-         pytest
->>>>>>> 0abb49e2
+         pytest tests/airr