--- conflicted
+++ resolved
@@ -1,23 +1,15 @@
-import tempfile
-import os
 from distutils.version import StrictVersion
-from itertools import product
 from math import nan
-from typing import List
 
 import pandas as pd
-from click.testing import CliRunner
 from sadie.airr import Airr, AirrTable
 from sadie.airr.airrtable import constants
-from sadie.app import airr as sadie_airr
 from tests.conftest import SadieFixture
-import pytest
 
 
 def fillna(df, fill_value=""):
     """
     Replace null values with `fill_value`.
-
     Also replaces in categorical columns.
     """
     for col in df.dtypes[df.dtypes == "category"].index:
@@ -95,11 +87,9 @@
 
 def _make_sadie_comparable(df):
     """Takes sadie df and makes it comparable wiht IMGT
-
     Parameters
     ----------
     df : AirrTable
-
     Returns
     -------
     pd.DataFrame
@@ -142,11 +132,9 @@
 def _make_imgt_comparable(df: pd.DataFrame) -> pd.DataFrame:
 
     """Takes Hi-Vquest and return a compariable dataframe
-
     Parameters
     ----------
     df : pd.Dataframe
-
     Returns
     -------
     pd.Dataframe
@@ -292,64 +280,5 @@
     diffs = catnap_heavy.columns.symmetric_difference(heavy_at.columns)
     if not diffs.empty:
         raise AssertionError(f"Heavy table has the following different columns {diffs}")
-<<<<<<< HEAD
-    pd.testing.assert_frame_equal(light_at, catnap_light, check_dtype=False, rtol=0.5)
-    pd.testing.assert_frame_equal(heavy_at, catnap_heavy, check_dtype=False, rtol=0.5)
-
-
-def _run_cli(args: List[str], tmpfile):
-    runner = CliRunner(echo_stdin=True)
-    result = runner.invoke(sadie_airr, args)
-    if result.exit_code != 0:
-        print(f"Exception - {result.exception.__str__()}")
-        print(f"{args} produces error")
-    assert result.exit_code == 0
-    assert os.path.exists(tmpfile.name)
-    return True
-
-
-def test_cli(caplog: pytest.LogCaptureFixture, fixture_setup: SadieFixture) -> None:
-    """Confirm the CLI works as expecte"""
-
-    # we need this fixture because... well i don't know
-    # https://github.com/pallets/click/issues/824
-    caplog.set_level(200000)
-    # IMGT DB
-    queries = fixture_setup.get_fasta_files()
-    species = ["rat", "human", "mouse", "macaque", "se09"]
-    products = product(species, queries)
-
-    with tempfile.NamedTemporaryFile(suffix=".csv") as tmpfile:
-        # run 1 with mutational analysis
-        cli_input = [
-            "-v",
-            "--name",
-            "human",
-            str(fixture_setup.get_pg9_heavy_fasta()),
-            tmpfile.name,
-        ]
-        print(f"CLI input {' '.join(cli_input)}")
-        test_success = _run_cli(cli_input, tmpfile)
-        assert test_success
-
-        for p_tuple in products:
-            cli_input = [
-                "-v",
-                "--name",
-                p_tuple[0],
-                str(p_tuple[1]),
-                tmpfile.name,
-                "--skip-mutation",
-            ]
-            print(f"CLI input {' '.join(cli_input)}")
-            test_success = _run_cli(cli_input, tmpfile)
-            assert test_success
-
-
-def test_edge_cases(fixture_setup: SadieFixture):
-    airr_api = Airr("macaque", adaptable=False)
-    airr_api.run_single("bad_seq", fixture_setup.get_monkey_edge_seq())
-=======
     pd.testing.assert_frame_equal(light_at, catnap_light, check_dtype=False, rtol=0.15)
-    pd.testing.assert_frame_equal(heavy_at, catnap_heavy, check_dtype=False, rtol=0.15)
->>>>>>> 91cd2f31
+    pd.testing.assert_frame_equal(heavy_at, catnap_heavy, check_dtype=False, rtol=0.15)