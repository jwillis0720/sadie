<<<<<<< HEAD
__version__ = "v0.5.9"
=======
__version__ = "v0.5.12"
>>>>>>> 361eb6c2
from . import airr, numbering, receptor, reference, renumbering

__all__ = ["renumbering", "receptor", "airr", "reference", "numbering"]<|MERGE_RESOLUTION|>--- conflicted
+++ resolved
@@ -1,8 +1,4 @@
-<<<<<<< HEAD
-__version__ = "v0.5.9"
-=======
 __version__ = "v0.5.12"
->>>>>>> 361eb6c2
 from . import airr, numbering, receptor, reference, renumbering
 
 __all__ = ["renumbering", "receptor", "airr", "reference", "numbering"]