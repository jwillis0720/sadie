[metadata]
name = sadie-antibody
description = The Complete Antibody Library
long_description = file: README.md
long_description_content_type = text/markdown
author = Jordan R. Willis
author_email = "Jordan R. Willis" <jwillis0720@gmai.com>
license = MIT
version = 0.4.9
license_file = LICENSE
platforms = any
classifiers =
	Development Status :: 5 - Production/Stable
	Environment :: Console
	Intended Audience :: Science/Research
	License :: OSI Approved :: MIT License
	Operating System :: MacOS
	Operating System :: POSIX :: Linux
	Programming Language :: Python
	Programming Language :: Python :: 3
	Programming Language :: Python :: 3 :: Only
	Programming Language :: Python :: 3.7
	Programming Language :: Python :: 3.8
	Programming Language :: Python :: 3.9
    Programming Language :: Python :: 3.10
	Topic :: Scientific/Engineering
project_urls =
	Bug Tracker = https://github.com/jwillis0720/sadie/issues
	Source Code = https://github.com/jwillis0720/sadie.git

[options]
packages = find:
python_requires = >=3.7.0, <3.20.0
include_package_data = True
zip_safe = False
package_dir=
    =src
py_modules= airr, anarci, antibody, reference, utility, cluster
install_requires =
	biopython >= 1.79
	click >= 7.0
	filetype
	pandas >= 1.0 , < 1.5.0
	wheel
	requests
	pydantic
	python-levenshtein
	pyarrow >= 6.0.1
	semantic_version
	PyYAML
	pyhmmer >= 0.5.0
	pydantic==1.9.0
	sklearn
	openpyxl
    yarl

[options.packages.find]
where=src

[options.entry_points]
console_scripts =
    sadie = sadie.app:sadie

[options.extras_require]
dev=
	flake8==4.0.1
	pylint==2.12.2
	pre-commit==2.16.0
	coverage==6.2
	pytest
	airr
	black==22.3.0
	pyinstrument
	bump2version==1.0.1
	mdx-include>=1.4.1
	mypy==0.941
	types-PyYAML
	pandas-stubs
	types-requests
	mkdocs-material==8.1.3
	mkdocs-material-extensions==1.0.3
	mkdocs-git-revision-date-plugin==0.3.1
	mkdocs-redirects==1.0.3
	mkdocs==1.2.3
	markdown-include==0.6.0
	mdx-include==1.4.1
<<<<<<< HEAD
	jinja2==3.0.3 # https://forums.docker.com/t/jinja-mkdocs-issue-breaks-docker101tutorial/122671
=======
	mypy==0.941
    pytest>=7.1.0
    pyinstrument>=4.0.0
	types-PyYAML
	pandas-stubs
	types-requests
>>>>>>> ef43fc9a
[bumpversion:file:.bump2version.cfg]

[flake8]
defaultsignore = B008

[pylint.MASTER]
extension-pkg-whitelist=pydantic

[coverage:run]
omit =
    src/sadie/anarci/aa/*

[coverage:html]
directory = coverage/reports/html/

[coverage:xml]
output = coverage/reports/xml/coverage.xml

[mypy]
plugins = pydantic.mypy

# these are explicit strict defs
disallow_any_generics = True
warn_unused_configs = True
disallow_subclassing_any = True
disallow_untyped_calls =True
disallow_untyped_defs = True
disallow_incomplete_defs = True
check_untyped_defs = True
disallow_untyped_decorators = True
no_implicit_optional = True
warn_redundant_casts = True
warn_unused_ignores=True
warn_return_any = True
no_implicit_reexport=True
strict_equality = True
follow_imports = silent
pretty = True
show_error_codes=True


[pydantic-mypy] # https://pydantic-docs.helpmanual.io/mypy_plugin/#enabling-the-plugin
init_forbid_extra = True
init_typed = True
warn_required_dynamic_aliases = True
warn_untyped_fields = True

[mypy-Bio.*]
ignore_missing_imports = True

[mypy-semantic_version.*]
ignore_missing_imports = True

[mypy-filetype.*]
ignore_missing_imports = True

[mypy-Levenshtein.*]
ignore_missing_imports = True

[mypy-sadie.anarci.*]
ignore_errors = True

[mypy-sadie.antibody.*]
ignore_errors = True

[mypy-sklearn.*]
ignore_missing_imports = True<|MERGE_RESOLUTION|>--- conflicted
+++ resolved
@@ -84,16 +84,9 @@
 	mkdocs==1.2.3
 	markdown-include==0.6.0
 	mdx-include==1.4.1
-<<<<<<< HEAD
 	jinja2==3.0.3 # https://forums.docker.com/t/jinja-mkdocs-issue-breaks-docker101tutorial/122671
-=======
 	mypy==0.941
-    pytest>=7.1.0
-    pyinstrument>=4.0.0
-	types-PyYAML
-	pandas-stubs
-	types-requests
->>>>>>> ef43fc9a
+  pytest>=7.1.0
 [bumpversion:file:.bump2version.cfg]
 
 [flake8]
